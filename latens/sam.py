"""Sample a set of points in a low-dimensional embedding, according to some
distribution. Points must fit in memory.

"""

import numpy as np
import scipy
import logging

logger = logging.getLogger('latens')

class Sampler:
  def __init__(self, num_examples=None):
    """A callable that returns a boolean array indexing the points given to it.

    :param num_examples: number of examples that this sampler takes. Not used by
    every Sampler, but included for consistency. Can be a fraction, in which
    case len(points) * num_examples are taken from points. Can be None, in
    which case all points are taken.
    :returns: 
    :rtype: 

    """
    self.num_examples = num_examples

  def get_num_examples(self, N):
    """Get the number of examples to take from a set of points.

    :param N: number of original points
    :returns: num_examples
    :rtype: 

    """
    if self.num_examples is None:
      return int(N)
    elif self.num_examples >= 1:
      return int(self.num_examples)
    elif 0 <= self.num_examples < 1:
      return int(np.floor(self.num_examples * N))
    else:
      raise ValueError(f'unrecognized num_examples: {self.num_examples}')
    
  def __call__(self, *args, **kwargs):
    """Wrapper around self.sample()"""
    return self.sample(*args, **kwargs)

  def sample(self, points):
    """Select some subset of points.

    Returns an array indexing into points. If boolean, this is a normal "which"
    array, but if integer, specifies number of times to repeat each example.

    :param points: points to sample
    :returns: integer or boolean array for indexing points, i.e. a "sampling"
    :rtype: 1-D array

    """
    return np.ones(points.shape[0], dtype=bool)


class RandomSampler(Sampler):
  def sample(self, points):
    N = points.shape[0]
    n = self.get_num_examples(N)
    perm = np.random.permutation(N)
    sampling = np.zeros(N, dtype=bool)
    sampling[perm[:n]] = True
    return sampling

  
class UniformSampler(Sampler):
  def __init__(self, low=0.0, high=1.0, threshold=0.03,
               metric='cosine', **kwargs):
    """Samples uniformly over the space covered by points within [low,hi].

    :param threshold: distance threshold at which to resample.
    :param metric: passed to scipy.spatial.distance.cdist
    :returns: 
    :rtype: 

    """
    self.low = low
    self.high = high
    self.threshold = threshold
    self.metric = metric
    super().__init__(**kwargs)
    
  def sample(self, points):
    """Sample according to uniform sampling.

    For each randomly sampled point, finds the closest point from points,
    according the given distance metric. For each of these steps, calculates nxN
    pairwise distances, pretty inefficiently.
    
    TODO: use an Approximate Nearest Neighbor algorithm instead
    
    :param points: points to sample
    :returns: integer array for indexing points, i.e. a "sampling"
    :rtype: 1-D integer array
    
    """
    N = points.shape[0]
    n = self.get_num_examples(N) # number of examples to add to sampling
    sampling = np.zeros(N, dtype=np.int64) # starts with zero examples
    
    while n > 0:
      logger.debug(f"sampler: drawing {n} points")
      draws = np.random.uniform(self.low, self.high, size=(n, points.shape[1]))
      distances = scipy.spatial.distance.cdist(
        draws, points, metric=self.metric) # (n,N) array of distances
<<<<<<< HEAD
      # logger.debug(f"distances: {distances}")
      # logger.debug(f"mean distance: {distances.mean()}")
      
=======

>>>>>>> 4d8aa08c
      # index of closest point to each new draw
      closest_indices = np.argmin(distances, axis=1) 
      
      # distance to closest point for each new draw
      closest_distances = np.min(distances, axis=1) # len == n
      logger.debug(f"closest: {closest_distances}")
      
      # indices to include in the sampling (with possible repetitions)
      indices = closest_indices[closest_distances <= self.threshold]
      for idx in indices:
        sampling[idx] += 1
      
      n -= indices.shape[0]
      
    return sampling<|MERGE_RESOLUTION|>--- conflicted
+++ resolved
@@ -108,13 +108,10 @@
       draws = np.random.uniform(self.low, self.high, size=(n, points.shape[1]))
       distances = scipy.spatial.distance.cdist(
         draws, points, metric=self.metric) # (n,N) array of distances
-<<<<<<< HEAD
+
       # logger.debug(f"distances: {distances}")
       # logger.debug(f"mean distance: {distances.mean()}")
-      
-=======
 
->>>>>>> 4d8aa08c
       # index of closest point to each new draw
       closest_indices = np.argmin(distances, axis=1) 
       
